{
  "settings": {
    "analysis": {
      "normalizer": {
        "lowercase_normalizer": {
          "type": "custom",
          "char_filter": [],
          "filter": [
            "lowercase"
          ]
        }
      },
      "analyzer": {
        "om_analyzer": {
          "tokenizer": "letter",
          "filter": [
            "lowercase",
            "om_stemmer"
          ]
        },
        "om_ngram": {
          "tokenizer": "ngram",
          "min_gram": 1,
          "max_gram": 2,
          "filter": [
            "lowercase"
          ]
        }
      },
      "filter": {
        "om_stemmer": {
          "type": "stemmer",
          "name": "english"
        }
      }
    }
  },
  "mappings": {
    "properties": {
      "id": {
        "type": "text"
      },
      "name": {
        "type": "text",
        "analyzer": "om_analyzer",
        "fields": {
          "keyword": {
            "type": "keyword",
            "ignore_above": 256
          },
          "ngram": {
            "type": "text",
            "analyzer": "om_ngram"
          }
        }
      },
      "fullyQualifiedName": {
        "type": "keyword",
        "normalizer": "lowercase_normalizer"
      },
      "displayName": {
        "type": "text",
        "analyzer": "om_analyzer",
        "fields": {
          "keyword": {
            "type": "keyword",
            "ignore_above": 256
          },
          "ngram": {
            "type": "text",
            "analyzer": "om_ngram"
          }
        }
      },
      "description": {
        "type": "text",
        "analyzer": "om_analyzer",
        "fields": {
          "ngram": {
            "type": "text",
            "analyzer": "om_ngram"
          }
        }
      },
      "version": {
        "type": "float"
      },
      "updatedAt": {
        "type": "date",
        "format": "epoch_second"
      },
      "updatedBy": {
        "type": "text"
      },
      "href": {
        "type": "text"
      },
      "sourceUrl": {
        "type": "keyword"
      },
      "columns": {
        "properties": {
          "name": {
            "type": "keyword",
            "normalizer": "lowercase_normalizer",
            "fields": {
              "keyword": {
                "type": "keyword",
                "ignore_above": 256
              }
            }
          },
          "dataType": {
            "type": "text"
          },
          "dataTypeDisplay": {
            "type": "text"
          },
          "description": {
            "type": "text",
            "index_options": "docs",
            "analyzer": "om_analyzer",
            "norms": false
          },
          "fullyQualifiedName": {
            "type": "text"
          },
          "tags": {
            "properties": {
              "tagFQN": {
                "type": "keyword"
              },
              "labelType": {
                "type": "keyword"
              },
              "description": {
                "type": "text"
              },
              "source": {
                "type": "keyword"
              },
              "state": {
                "type": "keyword"
              }
            }
          },
          "ordinalPosition": {
            "type": "integer"
          }
        }
      },
      "databaseSchema": {
        "properties": {
          "id": {
            "type": "keyword",
            "fields": {
              "keyword": {
                "type": "keyword",
                "ignore_above": 36
              }
            }
          },
          "type": {
            "type": "text"
          },
          "name": {
            "type": "keyword",
            "normalizer": "lowercase_normalizer",
            "fields": {
              "keyword": {
                "type": "keyword",
                "ignore_above": 256
              }
            }
          },
          "fullyQualifiedName": {
            "type": "text"
          },
          "description": {
            "type": "text"
          },
          "deleted": {
            "type": "text"
          },
          "href": {
            "type": "text"
          }
        }
      },
      "database": {
        "properties": {
          "id": {
            "type": "keyword",
            "fields": {
              "keyword": {
                "type": "keyword",
                "ignore_above": 36
              }
            }
          },
          "type": {
            "type": "keyword"
          },
          "name": {
            "type": "keyword",
            "normalizer": "lowercase_normalizer",
            "fields": {
              "keyword": {
                "type": "keyword",
                "ignore_above": 256
              }
            }
          },
          "fullyQualifiedName": {
            "type": "text"
          },
          "description": {
            "type": "text"
          },
          "deleted": {
            "type": "text"
          },
          "href": {
            "type": "text"
          }
        }
      },
      "service": {
        "properties": {
          "id": {
            "type": "keyword",
            "fields": {
              "keyword": {
                "type": "keyword",
                "ignore_above": 36
              }
            }
          },
          "type": {
            "type": "keyword"
          },
          "name": {
            "type": "keyword",
            "fields": {
              "keyword": {
                "type": "keyword",
                "ignore_above": 256
              }
            }
          },
          "fullyQualifiedName": {
            "type": "text"
          },
          "description": {
            "type": "text"
          },
          "deleted": {
            "type": "text"
          },
          "href": {
            "type": "text"
          }
        }
      },
      "owner": {
        "properties": {
          "id": {
            "type": "keyword",
            "fields": {
              "keyword": {
                "type": "keyword",
                "ignore_above": 36
              }
            }
          },
          "type": {
            "type": "keyword"
          },
          "name": {
            "type": "keyword",
            "normalizer": "lowercase_normalizer",
            "fields": {
              "keyword": {
                "type": "keyword",
                "ignore_above": 256
              }
            }
          },
          "displayName": {
            "type": "keyword",
            "fields": {
              "keyword": {
                "type": "keyword",
                "ignore_above": 256
              }
            }
          },
          "fullyQualifiedName": {
            "type": "text"
          },
          "description": {
            "type": "text"
          },
          "deleted": {
            "type": "text"
          },
          "href": {
            "type": "text"
          }
        }
      },
      "domain" : {
        "properties": {
          "id": {
            "type": "keyword",
            "fields": {
              "keyword": {
                "type": "keyword",
                "ignore_above": 36
              }
            }
          },
          "type": {
            "type": "keyword"
          },
          "name": {
            "type": "keyword",
            "fields": {
              "keyword": {
                "type": "keyword",
                "ignore_above": 256
              }
            }
          },
          "fullyQualifiedName": {
            "type": "keyword"
          },
          "description": {
            "type": "text"
          },
          "deleted": {
            "type": "text"
          },
          "href": {
            "type": "text"
          }
        }
      },
      "extension": {
        "type": "keyword"
      },
      "dataProducts": {
        "type": "keyword"
      },
      "lifeCycle": {
        "properties": {
          "created": {
            "properties": {
              "created_at": {
                "type": "date",
                "format": "epoch_second"
              },
              "created_by": {
                "properties": {
                  "id": {
                    "type": "keyword",
                    "fields": {
                      "keyword": {
                        "type": "keyword",
                        "ignore_above": 36
                      }
                    }
                  },
                  "type": {
                    "type": "keyword"
                  },
                  "name": {
                    "type": "keyword",
                    "normalizer": "lowercase_normalizer",
                    "fields": {
                      "keyword": {
                        "type": "keyword",
                        "ignore_above": 256
                      }
                    }
                  },
                  "displayName": {
                    "type": "keyword",
                    "fields": {
                      "keyword": {
                        "type": "keyword",
                        "ignore_above": 256
                      }
                    }
                  },
                  "fullyQualifiedName": {
                    "type": "text"
                  },
                  "description": {
                    "type": "text"
                  },
                  "deleted": {
                    "type": "text"
                  },
                  "href": {
                    "type": "text"
                  }
                }
              }
            }
          },
          "updated": {
            "properties": {
              "updated_at": {
                "type": "date",
                "format": "epoch_second"
              },
              "updated_by": {
                "properties": {
                  "id": {
                    "type": "keyword",
                    "fields": {
                      "keyword": {
                        "type": "keyword",
                        "ignore_above": 36
                      }
                    }
                  },
                  "type": {
                    "type": "keyword"
                  },
                  "name": {
                    "type": "keyword",
                    "normalizer": "lowercase_normalizer",
                    "fields": {
                      "keyword": {
                        "type": "keyword",
                        "ignore_above": 256
                      }
                    }
                  },
                  "displayName": {
                    "type": "keyword",
                    "fields": {
                      "keyword": {
                        "type": "keyword",
                        "ignore_above": 256
                      }
                    }
                  },
                  "fullyQualifiedName": {
                    "type": "text"
                  },
                  "description": {
                    "type": "text"
                  },
                  "deleted": {
                    "type": "text"
                  },
                  "href": {
                    "type": "text"
                  }
                }
              }
            }
          },
          "accessed": {
            "properties": {
              "accessed_at": {
                "type": "date",
                "format": "epoch_second"
              },
              "accessed_by": {
                "properties": {
                  "id": {
                    "type": "keyword",
                    "fields": {
                      "keyword": {
                        "type": "keyword",
                        "ignore_above": 36
                      }
                    }
                  },
                  "type": {
                    "type": "keyword"
                  },
                  "name": {
                    "type": "keyword",
                    "normalizer": "lowercase_normalizer",
                    "fields": {
                      "keyword": {
                        "type": "keyword",
                        "ignore_above": 256
                      }
                    }
                  },
                  "displayName": {
                    "type": "keyword",
                    "fields": {
                      "keyword": {
                        "type": "keyword",
                        "ignore_above": 256
                      }
                    }
                  },
                  "fullyQualifiedName": {
                    "type": "text"
                  },
                  "description": {
                    "type": "text"
                  },
                  "deleted": {
                    "type": "text"
                  },
                  "href": {
                    "type": "text"
                  }
                }
              }
            }
          },
          "deleted": {
<<<<<<< HEAD
            "type": "text"
=======
            "properties": {
              "deleted_at": {
                "type": "date",
                "format": "epoch_second"
              },
              "deleted_by": {
                "properties": {
                  "id": {
                    "type": "keyword",
                    "fields": {
                      "keyword": {
                        "type": "keyword",
                        "ignore_above": 36
                      }
                    }
                  },
                  "type": {
                    "type": "keyword"
                  },
                  "name": {
                    "type": "keyword",
                    "normalizer": "lowercase_normalizer",
                    "fields": {
                      "keyword": {
                        "type": "keyword",
                        "ignore_above": 256
                      }
                    }
                  },
                  "displayName": {
                    "type": "keyword",
                    "fields": {
                      "keyword": {
                        "type": "keyword",
                        "ignore_above": 256
                      }
                    }
                  },
                  "fullyQualifiedName": {
                    "type": "text"
                  },
                  "description": {
                    "type": "text"
                  },
                  "deleted": {
                    "type": "text"
                  },
                  "href": {
                    "type": "text"
                  }
                }
              }
            }
>>>>>>> d4593e9c
          }
        }
      },
      "location": {
        "properties": {
          "id": {
            "type": "keyword",
            "fields": {
              "keyword": {
                "type": "keyword",
                "ignore_above": 36
              }
            }
          },
          "type": {
            "type": "keyword"
          },
          "name": {
            "type": "keyword",
            "fields": {
              "keyword": {
                "type": "keyword",
                "ignore_above": 256
              }
            }
          },
          "fullyQualifiedName": {
            "type": "text"
          },
          "description": {
            "type": "text"
          },
          "deleted": {
            "type": "text"
          },
          "href": {
            "type": "text"
          }
        }
      },
      "usageSummary": {
        "properties": {
          "dailyStats": {
            "properties": {
              "count": {
                "type": "long"
              },
              "percentileRank": {
                "type": "long"
              }
            }
          },
          "weeklyStats": {
            "properties": {
              "count": {
                "type": "long"
              },
              "percentileRank": {
                "type": "long"
              }
            }
          },
          "monthlyStats": {
            "properties": {
              "count": {
                "type": "long"
              },
              "percentileRank": {
                "type": "long"
              }
            }
          }
        }
      },
      "deleted": {
        "type": "text"
      },
      "followers": {
        "type": "keyword"
      },
      "tier": {
        "properties": {
          "tagFQN": {
            "type": "keyword"
          },
          "labelType": {
            "type": "keyword"
          },
          "description": {
            "type": "text"
          },
          "source": {
            "type": "keyword"
          },
          "state": {
            "type": "keyword"
          }
        }
      },
      "tags": {
        "properties": {
          "tagFQN": {
            "type": "keyword"
          },
          "labelType": {
            "type": "keyword"
          },
          "description": {
            "type": "text"
          },
          "source": {
            "type": "keyword"
          },
          "state": {
            "type": "keyword"
          }
        }
      },
      "serviceType": {
        "type": "keyword"
      },
      "entityType": {
        "type": "keyword"
      },
      "suggest": {
        "type": "completion",
        "contexts": [
          {
            "name": "deleted",
            "type": "category",
            "path": "deleted"
          }
        ]
      },
      "column_suggest": {
        "type": "completion"
      },
      "schema_suggest": {
        "type": "completion"
      },
      "database_suggest": {
        "type": "completion"
      },
      "service_suggest": {
        "type": "completion"
      }
    }
  }
}<|MERGE_RESOLUTION|>--- conflicted
+++ resolved
@@ -520,9 +520,6 @@
             }
           },
           "deleted": {
-<<<<<<< HEAD
-            "type": "text"
-=======
             "properties": {
               "deleted_at": {
                 "type": "date",
@@ -576,7 +573,6 @@
                 }
               }
             }
->>>>>>> d4593e9c
           }
         }
       },
