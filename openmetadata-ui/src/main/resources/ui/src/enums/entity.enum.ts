--- conflicted
+++ resolved
@@ -166,13 +166,10 @@
   INGESTIONS = 'ingestions',
   CONNECTION = 'connection',
   SQL = 'sql',
-<<<<<<< HEAD
   FIELDS = 'fields',
   SEARCH_INDEX_SETTINGS = 'search-index-settings',
-=======
   STORED_PROCEDURE = 'stored_procedure',
   CODE = 'code',
->>>>>>> 9af14a5a
 }
 
 export enum EntityAction {
